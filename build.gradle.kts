--- conflicted
+++ resolved
@@ -46,11 +46,8 @@
     compile("org.apache.logging.log4j:log4j-api:${log4j2Version}")
     compile("org.apache.logging.log4j:log4j-core:${log4j2Version}")
 
-<<<<<<< HEAD
     compile("javax.xml.bind:jaxb-api:2.3.1")
 
-=======
->>>>>>> 0e5569b5
     testCompile("org.junit.jupiter:junit-jupiter-api:5.4.2")
     testCompile("org.junit.jupiter:junit-jupiter-params:5.4.2")
     testRuntime("org.junit.jupiter:junit-jupiter-engine:5.4.2")
@@ -117,8 +114,6 @@
     from(sourceSets.main.get().allSource)
 }
 
-<<<<<<< HEAD
-=======
 val dokka by tasks.getting(DokkaTask::class) {
     outputFormat = "html"
     outputDirectory = "$buildDir/dokka"
@@ -137,7 +132,6 @@
     dependsOn(tasks.dokka)
 }
 
->>>>>>> 0e5569b5
 publishing {
     repositories {
         maven {
@@ -149,10 +143,6 @@
         register("mavenJava", MavenPublication::class) {
             from(components["java"])
             artifact(sourcesJar.get())
-<<<<<<< HEAD
-        }
-    }
-=======
             artifact(dokkaJar)
         }
     }
@@ -173,5 +163,4 @@
         setLicenses("Apache-2.0", "MIT")
         vcsUrl = "https://github.com/libp2p/jvm-libp2p"
     })
->>>>>>> 0e5569b5
 }