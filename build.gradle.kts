import com.google.protobuf.gradle.proto
import com.google.protobuf.gradle.protobuf
import com.google.protobuf.gradle.protoc
import com.jfrog.bintray.gradle.BintrayExtension
import org.jetbrains.dokka.gradle.DokkaTask
import org.jetbrains.kotlin.gradle.tasks.KotlinCompile
<<<<<<< HEAD
import java.net.URL

// To publish the release artifact to JFrog Bintray repo run the following :
// ./gradlew bintrayUpload -PbintrayUser=<user> -PbintrayApiKey=<api-key>
=======
import java.nio.file.Paths
import java.nio.file.Files
>>>>>>> a65c95b9

group = "io.libp2p"
version = "0.2.0-SNAPSHOT"
description = "a minimal implementation of libp2p for the jvm"

plugins {
    java
    idea
    kotlin("jvm") version "1.3.31"
    id("org.jmailen.kotlinter") version "1.26.0"
    id("com.google.protobuf") version "0.8.7"
    `build-scan`

    `maven-publish`
    id("com.jfrog.bintray") version "1.8.1"
    id("org.jetbrains.dokka") version "0.9.18"
}

repositories {
    jcenter()
    mavenCentral()
}

val log4j2Version = "2.11.2"

dependencies {
    implementation(kotlin("stdlib-jdk8"))
    implementation("org.jetbrains.kotlinx:kotlinx-coroutines-core:1.3.0-M1")
    compile("io.netty:netty-all:4.1.36.Final")
    compile("com.google.guava:guava:27.1-jre")
    compile("org.bouncycastle:bcprov-jdk15on:1.61")
    compile("org.bouncycastle:bcpkix-jdk15on:1.61")
    compile("com.google.protobuf:protobuf-java:3.6.1")
    compile("commons-codec:commons-codec:1.13")

    compile("org.apache.logging.log4j:log4j-api:${log4j2Version}")
    compile("org.apache.logging.log4j:log4j-core:${log4j2Version}")

<<<<<<< HEAD
=======
    compile("javax.xml.bind:jaxb-api:2.3.1")

>>>>>>> a65c95b9
    testCompile("org.junit.jupiter:junit-jupiter-api:5.4.2")
    testCompile("org.junit.jupiter:junit-jupiter-params:5.4.2")
    testRuntime("org.junit.jupiter:junit-jupiter-engine:5.4.2")

}

sourceSets {
    main {
        proto {
            srcDir("src/main/proto")
        }
    }
}

protobuf {
    protoc {
        artifact = "com.google.protobuf:protoc:3.0.0"
    }

    tasks.get("clean").doFirst({ delete(generatedFilesBaseDir) })

    idea {
        module {
            sourceDirs.add(file("${generatedFilesBaseDir}/main/java"))
        }
    }
}




tasks.withType<KotlinCompile> {
    kotlinOptions.jvmTarget = "1.8"
    kotlinOptions {
        freeCompilerArgs = listOf("-XXLanguage:+InlineClasses", "-Xjvm-default=enable")
    }
}

// Parallel build execution
tasks.test {
    description = "Runs the unit tests."

    useJUnitPlatform{
        excludeTags("interop")
    }

    testLogging {
        events("PASSED", "FAILED", "SKIPPED")
    }

    // disabling the parallel test runs for the time being due to port collisions
    // If GRADLE_MAX_TEST_FORKS is not set, use half the available processors
//    maxParallelForks = (System.getenv("GRADLE_MAX_TEST_FORKS")?.toInt() ?:
//    Runtime.getRuntime().availableProcessors().div(2))
}

fun findOnPath(executable: String): Boolean {
    return System.getenv("PATH").split(File.pathSeparator)
        .map { Paths.get(it) }
        .any { Files.exists(it.resolve(executable)) }
}
val goOnPath = findOnPath("go")
val nodeOnPath = findOnPath("node")

val testResourceDir = sourceSets.test.get().resources.sourceDirectories.singleFile
val goPingServer = File(testResourceDir, "go/ping-server")
val goPingClient = File(testResourceDir, "go/ping-client")
val jsPinger = File(testResourceDir, "js/pinger")

val goTargets = listOf(goPingServer, goPingClient).map { target ->
    val name = "go-build-${target.name}"
    task(name, Exec::class) {
        workingDir = target
        commandLine = "go build".split(" ")
    }
    name
}

<<<<<<< HEAD
=======
task("npm-install-pinger", Exec::class) {
    workingDir = jsPinger
    commandLine = "npm install".split(" ")
}

task("interopTest", Test::class) {
    group = "Verification"
    description = "Runs the interoperation tests."

    val dependencies = ArrayList<String>()
    if (goOnPath) dependencies.addAll(goTargets)
    if (nodeOnPath) dependencies.add("npm-install-pinger")
    dependsOn(dependencies)

    useJUnitPlatform {
        includeTags("interop")
    }

    testLogging {
        events("PASSED", "FAILED", "SKIPPED")
    }

    environment("ENABLE_JS_INTEROP", nodeOnPath)
    environment("JS_PINGER", jsPinger.toString())
    environment("ENABLE_GO_INTEROP", goOnPath)
    environment("GO_PING_SERVER", goPingServer.toString())
    environment("GO_PING_CLIENT", goPingClient.toString())
}

kotlinter {
    allowWildcardImports = false
}

>>>>>>> a65c95b9
buildScan {
    termsOfServiceUrl = "https://gradle.com/terms-of-service"
    termsOfServiceAgree = "yes"
}

val sourcesJar by tasks.registering(Jar::class) {
    classifier = "sources"
    from(sourceSets.main.get().allSource)
}

<<<<<<< HEAD
val dokka by tasks.getting(DokkaTask::class) {
    outputFormat = "html"
    outputDirectory = "$buildDir/dokka"
    jdkVersion = 8
    reportUndocumented = false
    externalDocumentationLink {
        url = URL("https://netty.io/4.1/api/")
    }
}

val dokkaJar by tasks.creating(Jar::class) {
    group = JavaBasePlugin.DOCUMENTATION_GROUP
    description = "Assembles Kotlin docs with Dokka"
    archiveClassifier.set("javadoc")
    from(tasks.dokka)
    dependsOn(tasks.dokka)
}

=======
>>>>>>> a65c95b9
publishing {
    repositories {
        maven {
            // change to point to your repo, e.g. http://my.org/repo
            url = uri("$buildDir/repo")
        }
    }
    publications {
        register("mavenJava", MavenPublication::class) {
            from(components["java"])
            artifact(sourcesJar.get())
<<<<<<< HEAD
            artifact(dokkaJar)
        }
    }
}

fun findProperty(s: String) = project.findProperty(s) as String?

bintray {
    user = findProperty("bintrayUser")
    key = findProperty("bintrayApiKey")
    publish = true
    setPublications("mavenJava")
    setConfigurations("archives")
    pkg(delegateClosureOf<BintrayExtension.PackageConfig> {
        userOrg = "libp2p"
        repo = "jvm-libp2p"
        name = "io.libp2p"
        setLicenses("Apache-2.0", "MIT")
        vcsUrl = "https://github.com/libp2p/jvm-libp2p"
    })
=======
        }
    }
>>>>>>> a65c95b9
}<|MERGE_RESOLUTION|>--- conflicted
+++ resolved
@@ -4,15 +4,12 @@
 import com.jfrog.bintray.gradle.BintrayExtension
 import org.jetbrains.dokka.gradle.DokkaTask
 import org.jetbrains.kotlin.gradle.tasks.KotlinCompile
-<<<<<<< HEAD
 import java.net.URL
+import java.nio.file.Paths
+import java.nio.file.Files
 
 // To publish the release artifact to JFrog Bintray repo run the following :
 // ./gradlew bintrayUpload -PbintrayUser=<user> -PbintrayApiKey=<api-key>
-=======
-import java.nio.file.Paths
-import java.nio.file.Files
->>>>>>> a65c95b9
 
 group = "io.libp2p"
 version = "0.2.0-SNAPSHOT"
@@ -50,16 +47,11 @@
 
     compile("org.apache.logging.log4j:log4j-api:${log4j2Version}")
     compile("org.apache.logging.log4j:log4j-core:${log4j2Version}")
-
-<<<<<<< HEAD
-=======
     compile("javax.xml.bind:jaxb-api:2.3.1")
 
->>>>>>> a65c95b9
     testCompile("org.junit.jupiter:junit-jupiter-api:5.4.2")
     testCompile("org.junit.jupiter:junit-jupiter-params:5.4.2")
     testRuntime("org.junit.jupiter:junit-jupiter-engine:5.4.2")
-
 }
 
 sourceSets {
@@ -112,6 +104,7 @@
 //    Runtime.getRuntime().availableProcessors().div(2))
 }
 
+// Interop Tests
 fun findOnPath(executable: String): Boolean {
     return System.getenv("PATH").split(File.pathSeparator)
         .map { Paths.get(it) }
@@ -134,8 +127,6 @@
     name
 }
 
-<<<<<<< HEAD
-=======
 task("npm-install-pinger", Exec::class) {
     workingDir = jsPinger
     commandLine = "npm install".split(" ")
@@ -164,12 +155,12 @@
     environment("GO_PING_SERVER", goPingServer.toString())
     environment("GO_PING_CLIENT", goPingClient.toString())
 }
+// End Interop Tests
 
 kotlinter {
     allowWildcardImports = false
 }
 
->>>>>>> a65c95b9
 buildScan {
     termsOfServiceUrl = "https://gradle.com/terms-of-service"
     termsOfServiceAgree = "yes"
@@ -180,7 +171,6 @@
     from(sourceSets.main.get().allSource)
 }
 
-<<<<<<< HEAD
 val dokka by tasks.getting(DokkaTask::class) {
     outputFormat = "html"
     outputDirectory = "$buildDir/dokka"
@@ -199,8 +189,6 @@
     dependsOn(tasks.dokka)
 }
 
-=======
->>>>>>> a65c95b9
 publishing {
     repositories {
         maven {
@@ -212,7 +200,6 @@
         register("mavenJava", MavenPublication::class) {
             from(components["java"])
             artifact(sourcesJar.get())
-<<<<<<< HEAD
             artifact(dokkaJar)
         }
     }
@@ -233,8 +220,4 @@
         setLicenses("Apache-2.0", "MIT")
         vcsUrl = "https://github.com/libp2p/jvm-libp2p"
     })
-=======
-        }
-    }
->>>>>>> a65c95b9
 }