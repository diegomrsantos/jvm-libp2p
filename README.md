# jvm-libp2p

[![](https://img.shields.io/badge/project-libp2p-yellow.svg?style=flat-square)](https://libp2p.io/)
[![Gitter](https://img.shields.io/gitter/room/libp2p/jvm-libp2p.svg)](https://gitter.im/jvm-libp2p/community)
[![](https://img.shields.io/badge/freenode-%23libp2p-yellow.svg?style=flat-square)](http://webchat.freenode.net/?channels=%23libp2p)
[![Build Status](https://travis-ci.com/libp2p/jvm-libp2p.svg?branch=master)](https://travis-ci.com/libp2p/jvm-libp2p)
[![Discourse posts](https://img.shields.io/discourse/https/discuss.libp2p.io/posts.svg)](https://discuss.libp2p.io)

<<<<<<< HEAD
> a libp2p implementation for the JVM, written in Kotlin 🔥
=======
**⚠️ This is heavy work in progress! ⚠** _Status: we're sketching out 
the system in the [`sketch`](https://github.com/raulk/jvm-libp2p-minimal/tree/sketch)
branch._

## What we're doing here

We aim to provide the bare minimum stack that will allow JVM-based Ethereum 2.0
clients to interoperate with other clients that rely on fully-fledged libp2p
stacks written in other languages.
>>>>>>> 5d5be559

**⚠️ This is heavy work in progress! ⚠**

## Roadmap

The endeavour to build jvm-libp2p is split in two phases:

* **minimal phase (v0.x):** aims to provide the bare minimum stack that will
  allow JVM-based Ethereum 2.0 clients to interoperate with other clients that
  rely on fully-fledged libp2p stacks written in other languages.
    * To achieve this, we have to be wire-compliant, but don't need to fulfill
      the complete catalogue of libp2p abstractions.
    * This effort will act as a starting point to evolve this project into a
      fully-fledged libp2p stack for JVM environments, including Android
      runtimes.
    * We are shooting for Aug/early Sept 2019.
    * Only Java-friendly façade.

* **maturity phase (v1.x):** upgrades the minimal version to a flexible and
  versatile stack adhering to the key design principles of modularity and
  pluggability that define the libp2p project. It adds features present in
  mature implementations like go-libp2p, rust-libp2p, js-libp2p.
    * will offer: pluggable peerstore, connection manager, QUIC transport,
      circuit relay, AutoNAT, AutoRelay, NAT traversal, etc.
    * Android-friendly.
    * Kotlin coroutine-based façade, possibly a Reactive Streams façade too.
    * work will begin after the minimal phase concludes.

## minimal phase (v0.x): Definition of Done

We have identified the following components on the path to attaining a minimal
implementation:

- [X] multistream-select 1.0
- [X] multiformats: [multiaddr](https://github.com/multiformats/multiaddr)
- [X] crypto (RSA, ed25519, secp256k1?)ç
- [ ] [connection bootstrapping](https://github.com/libp2p/specs/pull/168)
- [X] [secio](https://github.com/libp2p/specs/pull/106)
- [ ] mplex as a multiplexer
- [ ] stream multiplexing
- [ ] TCP transport (dialing and listening)
- [ ] identify protocol
- [ ] [peer ID](https://github.com/libp2p/specs/pull/100)

We are explicitly leaving out the peerstore, DHT, pubsub, connection manager,
etc. and other subsystems or concepts that are internal to implementations and
do not impact the ability to hold communications with other libp2p processes.

## License

Dual-licensed under MIT and ASLv2, by way of the [Permissive License
Stack](https://protocol.ai/blog/announcing-the-permissive-license-stack/).<|MERGE_RESOLUTION|>--- conflicted
+++ resolved
@@ -6,19 +6,7 @@
 [![Build Status](https://travis-ci.com/libp2p/jvm-libp2p.svg?branch=master)](https://travis-ci.com/libp2p/jvm-libp2p)
 [![Discourse posts](https://img.shields.io/discourse/https/discuss.libp2p.io/posts.svg)](https://discuss.libp2p.io)
 
-<<<<<<< HEAD
 > a libp2p implementation for the JVM, written in Kotlin 🔥
-=======
-**⚠️ This is heavy work in progress! ⚠** _Status: we're sketching out 
-the system in the [`sketch`](https://github.com/raulk/jvm-libp2p-minimal/tree/sketch)
-branch._
-
-## What we're doing here
-
-We aim to provide the bare minimum stack that will allow JVM-based Ethereum 2.0
-clients to interoperate with other clients that rely on fully-fledged libp2p
-stacks written in other languages.
->>>>>>> 5d5be559
 
 **⚠️ This is heavy work in progress! ⚠**
 
@@ -55,8 +43,8 @@
 - [X] multistream-select 1.0
 - [X] multiformats: [multiaddr](https://github.com/multiformats/multiaddr)
 - [X] crypto (RSA, ed25519, secp256k1?)ç
+- [X] [secio](https://github.com/libp2p/specs/pull/106)
 - [ ] [connection bootstrapping](https://github.com/libp2p/specs/pull/168)
-- [X] [secio](https://github.com/libp2p/specs/pull/106)
 - [ ] mplex as a multiplexer
 - [ ] stream multiplexing
 - [ ] TCP transport (dialing and listening)
