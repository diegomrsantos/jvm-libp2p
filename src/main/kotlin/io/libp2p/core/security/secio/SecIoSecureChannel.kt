package io.libp2p.core.security.secio

import io.libp2p.core.PeerId
import io.libp2p.core.SECURE_SESSION
import io.libp2p.core.crypto.PrivKey
import io.libp2p.core.crypto.PubKey
import io.libp2p.core.events.SecureChannelFailed
import io.libp2p.core.events.SecureChannelInitialized
import io.libp2p.core.multistream.Mode
import io.libp2p.core.multistream.ProtocolBindingInitializer
import io.libp2p.core.multistream.ProtocolMatcher
import io.libp2p.core.security.SecureChannel
import io.libp2p.core.types.replace
import io.netty.buffer.ByteBuf
import io.netty.channel.ChannelHandlerContext
import io.netty.channel.ChannelInboundHandlerAdapter
import io.netty.channel.ChannelInitializer
import io.netty.handler.codec.LengthFieldBasedFrameDecoder
import io.netty.handler.codec.LengthFieldPrepender
<<<<<<< HEAD
=======
import org.apache.logging.log4j.LogManager
import java.security.PublicKey
>>>>>>> 0583951c
import java.util.concurrent.CompletableFuture
import io.netty.channel.Channel as NettyChannel

class SecIoSecureChannel(val localKey: PrivKey, val remotePeerId: PeerId? = null) :
    SecureChannel {
    private val log = LogManager.getLogger(SecIoSecureChannel::class.java)

    private val HandshakeHandlerName = "SecIoHandshake"
    private val HadshakeTimeout = 30 * 1000L

    override val announce = "/secio/1.0.0"
    override val matcher =
        ProtocolMatcher(Mode.STRICT, name = "/secio/1.0.0")

    override fun initializer(selectedProtocol: String): ProtocolBindingInitializer<SecureChannel.Session> {
        val ret = CompletableFuture<SecureChannel.Session>()
        // bridge the result of the secure channel bootstrap with the promise.
        val resultHandler = object : ChannelInboundHandlerAdapter() {
            override fun userEventTriggered(ctx: ChannelHandlerContext, evt: Any) {
                when (evt) {
                    is SecureChannelInitialized -> {
                        ctx.channel().attr(SECURE_SESSION).set(evt.session)
                        ret.complete(evt.session)
                        ctx.pipeline().remove(this)
                    }
                    is SecureChannelFailed -> {
                        ret.completeExceptionally(evt.exception)
                        ctx.pipeline().remove(this)
                    }
                }
                ctx.fireUserEventTriggered(evt)
            }
        }
        return ProtocolBindingInitializer(
            object : ChannelInitializer<NettyChannel>() {
                override fun initChannel(ch: NettyChannel) {
                    ch.pipeline().replace(
                        this, listOf(
                            "PacketLenEncoder" to LengthFieldPrepender(4),
                            "PacketLenDecoder" to LengthFieldBasedFrameDecoder(Integer.MAX_VALUE, 0, 4, 0, 4),
                            HandshakeHandlerName to SecIoHandshake(),
                            "SecioNegotiationResultHandler" to resultHandler
                        )
                    )
                }
            }, ret
        )
    }

    inner class SecIoHandshake : ChannelInboundHandlerAdapter() {
        private var negotiator: SecioHandshake? = null
        private var activated = false
        private var secIoCodec: SecIoCodec? = null

        override fun channelActive(ctx: ChannelHandlerContext) {
            if (!activated) {
                activated = true
                negotiator = SecioHandshake({ buf -> writeAndFlush(ctx, buf) }, localKey, remotePeerId)
                negotiator!!.start()
            }
        }

        override fun channelRead(ctx: ChannelHandlerContext, msg: Any) {
            // it seems there is no guarantee from Netty that channelActive() must be called before channelRead()
            channelActive(ctx)

            val keys = negotiator!!.onNewMessage(msg as ByteBuf)

            if (keys != null) {
                secIoCodec = SecIoCodec(keys.first, keys.second)
                ctx.channel().pipeline().addBefore(HandshakeHandlerName, "SecIoCodec", secIoCodec)
                negotiator!!.onSecureChannelSetup()
            }

            if (negotiator!!.isComplete()) {
                val session = SecioSession(
                    PeerId.fromPubKey(secIoCodec!!.local.permanentPubKey),
                    PeerId.fromPubKey(secIoCodec!!.remote.permanentPubKey),
                    secIoCodec!!.remote.permanentPubKey
                )
                ctx.fireUserEventTriggered(SecureChannelInitialized(session))
                ctx.channel().pipeline().remove(HandshakeHandlerName)
                ctx.fireChannelActive()
            }
        }

        private fun writeAndFlush(ctx: ChannelHandlerContext, bb: ByteBuf) {
            ctx.writeAndFlush(bb)
        }

        override fun exceptionCaught(ctx: ChannelHandlerContext, cause: Throwable) {
<<<<<<< HEAD
            ctx.fireUserEventTriggered(SecureChannelFailed(cause))
            cause.printStackTrace() // TODO logging
=======
            log.error(cause.message)
>>>>>>> 0583951c
            ctx.channel().close()
        }
    }
}

/**
 * SecioSession exposes the identity and public security material of the other party as authenticated by SecIO.
 */
class SecioSession(localId: PeerId, remoteId: PeerId, remotePubKey: PubKey) :
    SecureChannel.Session(localId, remoteId, remotePubKey)<|MERGE_RESOLUTION|>--- conflicted
+++ resolved
@@ -17,11 +17,8 @@
 import io.netty.channel.ChannelInitializer
 import io.netty.handler.codec.LengthFieldBasedFrameDecoder
 import io.netty.handler.codec.LengthFieldPrepender
-<<<<<<< HEAD
-=======
 import org.apache.logging.log4j.LogManager
 import java.security.PublicKey
->>>>>>> 0583951c
 import java.util.concurrent.CompletableFuture
 import io.netty.channel.Channel as NettyChannel
 
@@ -113,12 +110,8 @@
         }
 
         override fun exceptionCaught(ctx: ChannelHandlerContext, cause: Throwable) {
-<<<<<<< HEAD
             ctx.fireUserEventTriggered(SecureChannelFailed(cause))
-            cause.printStackTrace() // TODO logging
-=======
             log.error(cause.message)
->>>>>>> 0583951c
             ctx.channel().close()
         }
     }
